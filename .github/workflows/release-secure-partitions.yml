--- conflicted
+++ resolved
@@ -1,91 +1,84 @@
-# This workflow automatically publishes the rust secure partition binaries for a
-#  given release.
-#
-# Copyright (c) Microsoft Corporation.
-# SPDX-License-Identifier: BSD-2-Clause-Patent
-#
-
-name: Rust Secure Partition Build
-
-on:
-  release:
-    types:
-      - published
-  pull_request:
-    branches:
-      - main
-    paths:
-      - ".github/workflows/release-secure-partitions.yml"
-      - "FfaFeaturePkg/**"
-
-env:
-  OUTOUTPUT_DIR: output
-  BUILD_TARGET: aarch64-unknown-none
-
-jobs:
-  build:
-    name: Build Rust Secure Partition
-    runs-on: ubuntu-latest
-
-    steps:
-      - name: Checkout Code
-        uses: actions/checkout@v5
-
-      - name: Install Rust Components
-        run: |
-          cargo install cargo-binutils
-          rustup target add ${{ env.BUILD_TARGET }}
-          rustup component add llvm-tools
-
-      - name: Build Secure Partitions
-        run: |
-          mkdir -p ${{ env.OUTOUTPUT_DIR }}
-          cargo build --target=${{ env.BUILD_TARGET }}
-          cargo objcopy --target=${{ env.BUILD_TARGET }} -- -O binary ${{ env.OUTOUTPUT_DIR }}/msft-sp.bin
-          cp target/${{ env.BUILD_TARGET }}/debug/msft-sp ${{ env.OUTOUTPUT_DIR }}/msft-sp.elf
-          cp Cargo.lock ${{ env.OUTOUTPUT_DIR }}/Cargo.lock
-
-      - name: Upload Artifacts
-        uses: actions/upload-artifact@v4
-        with:
-          name: rust-secure-partitions
-          path: ${{ env.OUTOUTPUT_DIR }}
-
-  publish:
-    name: Publish Rust Partitions
-    needs: build
-    runs-on: ubuntu-latest
-
-    permissions:
-      contents: write
-
-    steps:
-      - name: Checkout Code
-        uses: actions/checkout@v5
-
-      - name: Download Artifacts
-        uses: actions/download-artifact@v5
-        with:
-          path: ${{ runner.temp }}/artifacts
-
-      - name: Package Files
-        run: |
-          cd ${{ runner.temp }}/artifacts ;
-          zip -r rust-secure-partitions-${{ github.event.release.tag_name }}.zip rust-secure-partitions/* ;
-          tar -czf rust-secure-partitions-${{ github.event.release.tag_name }}.tar.gz rust-secure-partitions/*
-
-      - name: Upload Release Asset
-        env:
-          GITHUB_TOKEN: ${{ secrets.GITHUB_TOKEN }}
-        run: |
-<<<<<<< HEAD
-          stat ${{ runner.temp }}/artifacts/rust-secure-partitions-*.zip
-          stat ${{ runner.temp }}/artifacts/rust-secure-partitions-*.tar.gz
-          # gh release upload ${{ github.event.release.tag_name }} ${{ runner.temp }}/artifacts/rust-secure-partitions-*.zip
-          # gh release upload ${{ github.event.release.tag_name }} ${{ runner.temp }}/artifacts/rust-secure-partitions-*.tar.gz
-
-=======
-          gh release upload ${{ github.event.release.tag_name }} ${{ runner.temp }}/artifacts/rust-secure-partitions-*.zip
-          gh release upload ${{ github.event.release.tag_name }} ${{ runner.temp }}/artifacts/rust-secure-partitions-*.tar.gz
-
->>>>>>> 5e94e591
+# This workflow automatically publishes the rust secure partition binaries for a
+#  given release.
+#
+# Copyright (c) Microsoft Corporation.
+# SPDX-License-Identifier: BSD-2-Clause-Patent
+#
+
+name: Rust Secure Partition Build
+
+on:
+  release:
+    types:
+      - published
+  pull_request:
+    branches:
+      - main
+    paths:
+      - ".github/workflows/release-secure-partitions.yml"
+      - "FfaFeaturePkg/**"
+
+env:
+  OUTOUTPUT_DIR: output
+  BUILD_TARGET: aarch64-unknown-none
+
+jobs:
+  build:
+    name: Build Rust Secure Partition
+    runs-on: ubuntu-latest
+
+    steps:
+      - name: Checkout Code
+        uses: actions/checkout@v5
+
+      - name: Install Rust Components
+        run: |
+          cargo install cargo-binutils
+          rustup target add ${{ env.BUILD_TARGET }}
+          rustup component add llvm-tools
+
+      - name: Build Secure Partitions
+        run: |
+          mkdir -p ${{ env.OUTOUTPUT_DIR }}
+          cargo build --target=${{ env.BUILD_TARGET }}
+          cargo objcopy --target=${{ env.BUILD_TARGET }} -- -O binary ${{ env.OUTOUTPUT_DIR }}/msft-sp.bin
+          cp target/${{ env.BUILD_TARGET }}/debug/msft-sp ${{ env.OUTOUTPUT_DIR }}/msft-sp.elf
+          cp Cargo.lock ${{ env.OUTOUTPUT_DIR }}/Cargo.lock
+
+      - name: Upload Artifacts
+        uses: actions/upload-artifact@v4
+        with:
+          name: rust-secure-partitions
+          path: ${{ env.OUTOUTPUT_DIR }}
+
+  publish:
+    name: Publish Rust Partitions
+    needs: build
+    runs-on: ubuntu-latest
+
+    permissions:
+      contents: write
+
+    steps:
+      - name: Checkout Code
+        uses: actions/checkout@v5
+
+      - name: Download Artifacts
+        uses: actions/download-artifact@v5
+        with:
+          path: ${{ runner.temp }}/artifacts
+
+      - name: Package Files
+        run: |
+          cd ${{ runner.temp }}/artifacts ;
+          zip -r rust-secure-partitions-${{ github.event.release.tag_name }}.zip rust-secure-partitions/* ;
+          tar -czf rust-secure-partitions-${{ github.event.release.tag_name }}.tar.gz rust-secure-partitions/*
+
+      - name: Upload Release Asset
+        env:
+          GITHUB_TOKEN: ${{ secrets.GITHUB_TOKEN }}
+        run: |
+          stat ${{ runner.temp }}/artifacts/rust-secure-partitions-*.zip
+          stat ${{ runner.temp }}/artifacts/rust-secure-partitions-*.tar.gz
+          # gh release upload ${{ github.event.release.tag_name }} ${{ runner.temp }}/artifacts/rust-secure-partitions-*.zip
+          # gh release upload ${{ github.event.release.tag_name }} ${{ runner.temp }}/artifacts/rust-secure-partitions-*.tar.gz